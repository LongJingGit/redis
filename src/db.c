/*
 * Copyright (c) 2009-2012, Salvatore Sanfilippo <antirez at gmail dot com>
 * All rights reserved.
 *
 * Redistribution and use in source and binary forms, with or without
 * modification, are permitted provided that the following conditions are met:
 *
 *   * Redistributions of source code must retain the above copyright notice,
 *     this list of conditions and the following disclaimer.
 *   * Redistributions in binary form must reproduce the above copyright
 *     notice, this list of conditions and the following disclaimer in the
 *     documentation and/or other materials provided with the distribution.
 *   * Neither the name of Redis nor the names of its contributors may be used
 *     to endorse or promote products derived from this software without
 *     specific prior written permission.
 *
 * THIS SOFTWARE IS PROVIDED BY THE COPYRIGHT HOLDERS AND CONTRIBUTORS "AS IS"
 * AND ANY EXPRESS OR IMPLIED WARRANTIES, INCLUDING, BUT NOT LIMITED TO, THE
 * IMPLIED WARRANTIES OF MERCHANTABILITY AND FITNESS FOR A PARTICULAR PURPOSE
 * ARE DISCLAIMED. IN NO EVENT SHALL THE COPYRIGHT OWNER OR CONTRIBUTORS BE
 * LIABLE FOR ANY DIRECT, INDIRECT, INCIDENTAL, SPECIAL, EXEMPLARY, OR
 * CONSEQUENTIAL DAMAGES (INCLUDING, BUT NOT LIMITED TO, PROCUREMENT OF
 * SUBSTITUTE GOODS OR SERVICES; LOSS OF USE, DATA, OR PROFITS; OR BUSINESS
 * INTERRUPTION) HOWEVER CAUSED AND ON ANY THEORY OF LIABILITY, WHETHER IN
 * CONTRACT, STRICT LIABILITY, OR TORT (INCLUDING NEGLIGENCE OR OTHERWISE)
 * ARISING IN ANY WAY OUT OF THE USE OF THIS SOFTWARE, EVEN IF ADVISED OF THE
 * POSSIBILITY OF SUCH DAMAGE.
 */

#include "server.h"
#include "cluster.h"
#include "atomicvar.h"

#include <signal.h>
#include <ctype.h>

/*-----------------------------------------------------------------------------
 * C-level DB API
 *----------------------------------------------------------------------------*/

int keyIsExpired(redisDb *db, robj *key);

/* Update LFU when an object is accessed.
 * Firstly, decrement the counter if the decrement time is reached.
 * Then logarithmically increment the counter, and update the access time. */
void updateLFU(robj *val) {
    unsigned long counter = LFUDecrAndReturn(val);
    counter = LFULogIncr(counter);
    val->lru = (LFUGetTimeInMinutes()<<8) | counter;
}

/* Low level key lookup API, not actually called directly from commands
 * implementations that should instead rely on lookupKeyRead(),
 * lookupKeyWrite() and lookupKeyReadWithFlags(). */
robj *lookupKey(redisDb *db, robj *key, int flags) {
    dictEntry *de = dictFind(db->dict,key->ptr);
    if (de) {
        robj *val = dictGetVal(de);

        /* Update the access time for the ageing algorithm.
         * Don't do it if we have a saving child, as this will trigger
         * a copy on write madness. */
        if (server.rdb_child_pid == -1 &&
            server.aof_child_pid == -1 &&
            !(flags & LOOKUP_NOTOUCH))
        {
            if (server.maxmemory_policy & MAXMEMORY_FLAG_LFU) {
                updateLFU(val);
            } else {
                val->lru = LRU_CLOCK();
            }
        }
        return val;
    } else {
        return NULL;
    }
}

/* Lookup a key for read operations, or return NULL if the key is not found
 * in the specified DB.
 *
 * As a side effect of calling this function:
 * 1. A key gets expired if it reached it's TTL.
 * 2. The key last access time is updated.
 * 3. The global keys hits/misses stats are updated (reported in INFO).
 *
 * This API should not be used when we write to the key after obtaining
 * the object linked to the key, but only for read only operations.
 *
 * Flags change the behavior of this command:
 *
 *  LOOKUP_NONE (or zero): no special flags are passed.
 *  LOOKUP_NOTOUCH: don't alter the last access time of the key.
 *
 * Note: this function also returns NULL if the key is logically expired
 * but still existing, in case this is a slave, since this API is called only
 * for read operations. Even if the key expiry is master-driven, we can
 * correctly report a key is expired on slaves even if the master is lagging
 * expiring our key via DELs in the replication link. */
robj *lookupKeyReadWithFlags(redisDb *db, robj *key, int flags) {
    robj *val;

    if (expireIfNeeded(db,key) == 1) {
        /* Key expired. If we are in the context of a master, expireIfNeeded()
         * returns 0 only when the key does not exist at all, so it's safe
         * to return NULL ASAP. */
        if (server.masterhost == NULL) {
            server.stat_keyspace_misses++;
            return NULL;
        }

        /* However if we are in the context of a slave, expireIfNeeded() will
         * not really try to expire the key, it only returns information
         * about the "logical" status of the key: key expiring is up to the
         * master in order to have a consistent view of master's data set.
         *
         * However, if the command caller is not the master, and as additional
         * safety measure, the command invoked is a read-only command, we can
         * safely return NULL here, and provide a more consistent behavior
         * to clients accessign expired values in a read-only fashion, that
         * will say the key as non existing.
         *
         * Notably this covers GETs when slaves are used to scale reads. */
        if (server.current_client &&
            server.current_client != server.master &&
            server.current_client->cmd &&
            server.current_client->cmd->flags & CMD_READONLY)
        {
            server.stat_keyspace_misses++;
            return NULL;
        }
    }
    val = lookupKey(db,key,flags);
    if (val == NULL)
        server.stat_keyspace_misses++;
    else
        server.stat_keyspace_hits++;
    return val;
}

/* Like lookupKeyReadWithFlags(), but does not use any flag, which is the
 * common case. */
robj *lookupKeyRead(redisDb *db, robj *key) {
    return lookupKeyReadWithFlags(db,key,LOOKUP_NONE);
}

/* Lookup a key for write operations, and as a side effect, if needed, expires
 * the key if its TTL is reached.
 *
 * Returns the linked value object if the key exists or NULL if the key
 * does not exist in the specified DB. */
robj *lookupKeyWrite(redisDb *db, robj *key) {
    expireIfNeeded(db,key);
    return lookupKey(db,key,LOOKUP_NONE);
}

robj *lookupKeyReadOrReply(client *c, robj *key, robj *reply) {
    robj *o = lookupKeyRead(c->db, key);
    if (!o) addReply(c,reply);
    return o;
}

robj *lookupKeyWriteOrReply(client *c, robj *key, robj *reply) {
    robj *o = lookupKeyWrite(c->db, key);
    if (!o) addReply(c,reply);
    return o;
}

/* Add the key to the DB. It's up to the caller to increment the reference
 * counter of the value if needed.
 *
 * The program is aborted if the key already exists. */
void dbAdd(redisDb *db, robj *key, robj *val) {
    sds copy = sdsdup(key->ptr);
    int retval = dictAdd(db->dict, copy, val);

    serverAssertWithInfo(NULL,key,retval == DICT_OK);
    if (val->type == OBJ_LIST ||
        val->type == OBJ_ZSET)
        signalKeyAsReady(db, key);
    if (server.cluster_enabled) slotToKeyAdd(key);
}

/* Overwrite an existing key with a new value. Incrementing the reference
 * count of the new value is up to the caller.
 * This function does not modify the expire time of the existing key.
 *
 * The program is aborted if the key was not already present. */
void dbOverwrite(redisDb *db, robj *key, robj *val) {
    dictEntry *de = dictFind(db->dict,key->ptr);

    serverAssertWithInfo(NULL,key,de != NULL);
    dictEntry auxentry = *de;
    robj *old = dictGetVal(de);
    if (server.maxmemory_policy & MAXMEMORY_FLAG_LFU) {
        val->lru = old->lru;
    }
    dictSetVal(db->dict, de, val);

    if (server.lazyfree_lazy_server_del) {
        freeObjAsync(old);
        dictSetVal(db->dict, &auxentry, NULL);
    }

    dictFreeVal(db->dict, &auxentry);
}

/* High level Set operation. This function can be used in order to set
 * a key, whatever it was existing or not, to a new object.
 *
 * 1) The ref count of the value object is incremented.
 * 2) clients WATCHing for the destination key notified.
 * 3) The expire time of the key is reset (the key is made persistent).
 *
 * All the new keys in the database should be created via this interface. */
void setKey(redisDb *db, robj *key, robj *val) {
    if (lookupKeyWrite(db,key) == NULL) {
        dbAdd(db,key,val);
    } else {
        dbOverwrite(db,key,val);
    }
    incrRefCount(val);
    removeExpire(db,key);
    signalModifiedKey(db,key);
}

int dbExists(redisDb *db, robj *key) {
    return dictFind(db->dict,key->ptr) != NULL;
}

/* Return a random key, in form of a Redis object.
 * If there are no keys, NULL is returned.
 *
 * The function makes sure to return keys not already expired. */
robj *dbRandomKey(redisDb *db) {
    dictEntry *de;
    int maxtries = 100;
    int allvolatile = dictSize(db->dict) == dictSize(db->expires);

    while(1) {
        sds key;
        robj *keyobj;

        de = dictGetRandomKey(db->dict);
        if (de == NULL) return NULL;

        key = dictGetKey(de);
        keyobj = createStringObject(key,sdslen(key));
        if (dictFind(db->expires,key)) {
            if (allvolatile && server.masterhost && --maxtries == 0) {
                /* If the DB is composed only of keys with an expire set,
                 * it could happen that all the keys are already logically
                 * expired in the slave, so the function cannot stop because
                 * expireIfNeeded() is false, nor it can stop because
                 * dictGetRandomKey() returns NULL (there are keys to return).
                 * To prevent the infinite loop we do some tries, but if there
                 * are the conditions for an infinite loop, eventually we
                 * return a key name that may be already expired. */
                return keyobj;
            }
            if (expireIfNeeded(db,keyobj)) {
                decrRefCount(keyobj);
                continue; /* search for another key. This expired. */
            }
        }
        return keyobj;
    }
}

/* Delete a key, value, and associated expiration entry if any, from the DB */
int dbSyncDelete(redisDb *db, robj *key) {
    /* Deleting an entry from the expires dict will not free the sds of
     * the key, because it is shared with the main dictionary. */
    if (dictSize(db->expires) > 0) dictDelete(db->expires,key->ptr);
    if (dictDelete(db->dict,key->ptr) == DICT_OK) {
        if (server.cluster_enabled) slotToKeyDel(key);
        return 1;
    } else {
        return 0;
    }
}

/* This is a wrapper whose behavior depends on the Redis lazy free
 * configuration. Deletes the key synchronously or asynchronously. */
int dbDelete(redisDb *db, robj *key) {
    return server.lazyfree_lazy_server_del ? dbAsyncDelete(db,key) :
                                             dbSyncDelete(db,key);
}

/* Prepare the string object stored at 'key' to be modified destructively
 * to implement commands like SETBIT or APPEND.
 *
 * An object is usually ready to be modified unless one of the two conditions
 * are true:
 *
 * 1) The object 'o' is shared (refcount > 1), we don't want to affect
 *    other users.
 * 2) The object encoding is not "RAW".
 *
 * If the object is found in one of the above conditions (or both) by the
 * function, an unshared / not-encoded copy of the string object is stored
 * at 'key' in the specified 'db'. Otherwise the object 'o' itself is
 * returned.
 *
 * USAGE:
 *
 * The object 'o' is what the caller already obtained by looking up 'key'
 * in 'db', the usage pattern looks like this:
 *
 * o = lookupKeyWrite(db,key);
 * if (checkType(c,o,OBJ_STRING)) return;
 * o = dbUnshareStringValue(db,key,o);
 *
 * At this point the caller is ready to modify the object, for example
 * using an sdscat() call to append some data, or anything else.
 */
robj *dbUnshareStringValue(redisDb *db, robj *key, robj *o) {
    serverAssert(o->type == OBJ_STRING);
    if (o->refcount != 1 || o->encoding != OBJ_ENCODING_RAW) {
        robj *decoded = getDecodedObject(o);
        o = createRawStringObject(decoded->ptr, sdslen(decoded->ptr));
        decrRefCount(decoded);
        dbOverwrite(db,key,o);
    }
    return o;
}

/* Remove all keys from all the databases in a Redis server.
 * If callback is given the function is called from time to time to
 * signal that work is in progress.
 *
 * The dbnum can be -1 if all the DBs should be flushed, or the specified
 * DB number if we want to flush only a single Redis database number.
 *
 * Flags are be EMPTYDB_NO_FLAGS if no special flags are specified or
 * EMPTYDB_ASYNC if we want the memory to be freed in a different thread
 * and the function to return ASAP.
 *
 * On success the fuction returns the number of keys removed from the
 * database(s). Otherwise -1 is returned in the specific case the
 * DB number is out of range, and errno is set to EINVAL. */
long long emptyDb(int dbnum, int flags, void(callback)(void*)) {
    int async = (flags & EMPTYDB_ASYNC);
    long long removed = 0;

    if (dbnum < -1 || dbnum >= server.dbnum) {
        errno = EINVAL;
        return -1;
    }

    int startdb, enddb;
    if (dbnum == -1) {
        startdb = 0;
        enddb = server.dbnum-1;
    } else {
        startdb = enddb = dbnum;
    }

    for (int j = startdb; j <= enddb; j++) {
        removed += dictSize(server.db[j].dict);
        if (async) {
            emptyDbAsync(&server.db[j]);
        } else {
            dictEmpty(server.db[j].dict,callback);
            dictEmpty(server.db[j].expires,callback);
        }
    }
    if (server.cluster_enabled) {
        if (async) {
            slotToKeyFlushAsync();
        } else {
            slotToKeyFlush();
        }
    }
    if (dbnum == -1) flushSlaveKeysWithExpireList();
    return removed;
}

int selectDb(client *c, int id) {
    if (id < 0 || id >= server.dbnum)
        return C_ERR;
    c->db = &server.db[id];
    return C_OK;
}

/*-----------------------------------------------------------------------------
 * Hooks for key space changes.
 *
 * Every time a key in the database is modified the function
 * signalModifiedKey() is called.
 *
 * Every time a DB is flushed the function signalFlushDb() is called.
 *----------------------------------------------------------------------------*/

void signalModifiedKey(redisDb *db, robj *key) {
    touchWatchedKey(db,key);
}

void signalFlushedDb(int dbid) {
    touchWatchedKeysOnFlush(dbid);
}

/*-----------------------------------------------------------------------------
 * Type agnostic commands operating on the key space
 *----------------------------------------------------------------------------*/

/* Return the set of flags to use for the emptyDb() call for FLUSHALL
 * and FLUSHDB commands.
 *
 * Currently the command just attempts to parse the "ASYNC" option. It
 * also checks if the command arity is wrong.
 *
 * On success C_OK is returned and the flags are stored in *flags, otherwise
 * C_ERR is returned and the function sends an error to the client. */
int getFlushCommandFlags(client *c, int *flags) {
    /* Parse the optional ASYNC option. */
    if (c->argc > 1) {
        if (c->argc > 2 || strcasecmp(c->argv[1]->ptr,"async")) {
            addReply(c,shared.syntaxerr);
            return C_ERR;
        }
        *flags = EMPTYDB_ASYNC;
    } else {
        *flags = EMPTYDB_NO_FLAGS;
    }
    return C_OK;
}

/* FLUSHDB [ASYNC]
 *
 * Flushes the currently SELECTed Redis DB. */
void flushdbCommand(client *c) {
    int flags;

    if (getFlushCommandFlags(c,&flags) == C_ERR) return;
    signalFlushedDb(c->db->id);
    server.dirty += emptyDb(c->db->id,flags,NULL);
    addReply(c,shared.ok);
}

/* FLUSHALL [ASYNC]
 *
 * Flushes the whole server data set. */
void flushallCommand(client *c) {
    int flags;

    if (getFlushCommandFlags(c,&flags) == C_ERR) return;
    signalFlushedDb(-1);
    server.dirty += emptyDb(-1,flags,NULL);
    addReply(c,shared.ok);
    if (server.rdb_child_pid != -1) {
        kill(server.rdb_child_pid,SIGUSR1);
        rdbRemoveTempFile(server.rdb_child_pid);
<<<<<<< HEAD
        closeChildInfoPipe();
=======
        updateDictResizePolicy();
>>>>>>> cfdc800a
    }
    if (server.saveparamslen > 0) {
        /* Normally rdbSave() will reset dirty, but we don't want this here
         * as otherwise FLUSHALL will not be replicated nor put into the AOF. */
        int saved_dirty = server.dirty;
        rdbSaveInfo rsi, *rsiptr;
        rsiptr = rdbPopulateSaveInfo(&rsi);
        rdbSave(server.rdb_filename,rsiptr);
        server.dirty = saved_dirty;
    }
    server.dirty++;
}

/* This command implements DEL and LAZYDEL. */
void delGenericCommand(client *c, int lazy) {
    int numdel = 0, j;

    for (j = 1; j < c->argc; j++) {
        expireIfNeeded(c->db,c->argv[j]);
        int deleted  = lazy ? dbAsyncDelete(c->db,c->argv[j]) :
                              dbSyncDelete(c->db,c->argv[j]);
        if (deleted) {
            signalModifiedKey(c->db,c->argv[j]);
            notifyKeyspaceEvent(NOTIFY_GENERIC,
                "del",c->argv[j],c->db->id);
            server.dirty++;
            numdel++;
        }
    }
    addReplyLongLong(c,numdel);
}

void delCommand(client *c) {
    delGenericCommand(c,0);
}

void unlinkCommand(client *c) {
    delGenericCommand(c,1);
}

/* EXISTS key1 key2 ... key_N.
 * Return value is the number of keys existing. */
void existsCommand(client *c) {
    long long count = 0;
    int j;

    for (j = 1; j < c->argc; j++) {
        if (lookupKeyRead(c->db,c->argv[j])) count++;
    }
    addReplyLongLong(c,count);
}

void selectCommand(client *c) {
    long id;

    if (getLongFromObjectOrReply(c, c->argv[1], &id,
        "invalid DB index") != C_OK)
        return;

    if (server.cluster_enabled && id != 0) {
        addReplyError(c,"SELECT is not allowed in cluster mode");
        return;
    }
    if (selectDb(c,id) == C_ERR) {
        addReplyError(c,"DB index is out of range");
    } else {
        addReply(c,shared.ok);
    }
}

void randomkeyCommand(client *c) {
    robj *key;

    if ((key = dbRandomKey(c->db)) == NULL) {
        addReplyNull(c);
        return;
    }

    addReplyBulk(c,key);
    decrRefCount(key);
}

void keysCommand(client *c) {
    dictIterator *di;
    dictEntry *de;
    sds pattern = c->argv[1]->ptr;
    int plen = sdslen(pattern), allkeys;
    unsigned long numkeys = 0;
    void *replylen = addReplyDeferredLen(c);

    di = dictGetSafeIterator(c->db->dict);
    allkeys = (pattern[0] == '*' && pattern[1] == '\0');
    while((de = dictNext(di)) != NULL) {
        sds key = dictGetKey(de);
        robj *keyobj;

        if (allkeys || stringmatchlen(pattern,plen,key,sdslen(key),0)) {
            keyobj = createStringObject(key,sdslen(key));
            if (!keyIsExpired(c->db,keyobj)) {
                addReplyBulk(c,keyobj);
                numkeys++;
            }
            decrRefCount(keyobj);
        }
    }
    dictReleaseIterator(di);
    setDeferredArrayLen(c,replylen,numkeys);
}

/* This callback is used by scanGenericCommand in order to collect elements
 * returned by the dictionary iterator into a list. */
void scanCallback(void *privdata, const dictEntry *de) {
    void **pd = (void**) privdata;
    list *keys = pd[0];
    robj *o = pd[1];
    robj *key, *val = NULL;

    if (o == NULL) {
        sds sdskey = dictGetKey(de);
        key = createStringObject(sdskey, sdslen(sdskey));
    } else if (o->type == OBJ_SET) {
        sds keysds = dictGetKey(de);
        key = createStringObject(keysds,sdslen(keysds));
    } else if (o->type == OBJ_HASH) {
        sds sdskey = dictGetKey(de);
        sds sdsval = dictGetVal(de);
        key = createStringObject(sdskey,sdslen(sdskey));
        val = createStringObject(sdsval,sdslen(sdsval));
    } else if (o->type == OBJ_ZSET) {
        sds sdskey = dictGetKey(de);
        key = createStringObject(sdskey,sdslen(sdskey));
        val = createStringObjectFromLongDouble(*(double*)dictGetVal(de),0);
    } else {
        serverPanic("Type not handled in SCAN callback.");
    }

    listAddNodeTail(keys, key);
    if (val) listAddNodeTail(keys, val);
}

/* Try to parse a SCAN cursor stored at object 'o':
 * if the cursor is valid, store it as unsigned integer into *cursor and
 * returns C_OK. Otherwise return C_ERR and send an error to the
 * client. */
int parseScanCursorOrReply(client *c, robj *o, unsigned long *cursor) {
    char *eptr;

    /* Use strtoul() because we need an *unsigned* long, so
     * getLongLongFromObject() does not cover the whole cursor space. */
    errno = 0;
    *cursor = strtoul(o->ptr, &eptr, 10);
    if (isspace(((char*)o->ptr)[0]) || eptr[0] != '\0' || errno == ERANGE)
    {
        addReplyError(c, "invalid cursor");
        return C_ERR;
    }
    return C_OK;
}

/* This command implements SCAN, HSCAN and SSCAN commands.
 * If object 'o' is passed, then it must be a Hash or Set object, otherwise
 * if 'o' is NULL the command will operate on the dictionary associated with
 * the current database.
 *
 * When 'o' is not NULL the function assumes that the first argument in
 * the client arguments vector is a key so it skips it before iterating
 * in order to parse options.
 *
 * In the case of a Hash object the function returns both the field and value
 * of every element on the Hash. */
void scanGenericCommand(client *c, robj *o, unsigned long cursor) {
    int i, j;
    list *keys = listCreate();
    listNode *node, *nextnode;
    long count = 10;
    sds pat = NULL;
    int patlen = 0, use_pattern = 0;
    dict *ht;

    /* Object must be NULL (to iterate keys names), or the type of the object
     * must be Set, Sorted Set, or Hash. */
    serverAssert(o == NULL || o->type == OBJ_SET || o->type == OBJ_HASH ||
                o->type == OBJ_ZSET);

    /* Set i to the first option argument. The previous one is the cursor. */
    i = (o == NULL) ? 2 : 3; /* Skip the key argument if needed. */

    /* Step 1: Parse options. */
    while (i < c->argc) {
        j = c->argc - i;
        if (!strcasecmp(c->argv[i]->ptr, "count") && j >= 2) {
            if (getLongFromObjectOrReply(c, c->argv[i+1], &count, NULL)
                != C_OK)
            {
                goto cleanup;
            }

            if (count < 1) {
                addReply(c,shared.syntaxerr);
                goto cleanup;
            }

            i += 2;
        } else if (!strcasecmp(c->argv[i]->ptr, "match") && j >= 2) {
            pat = c->argv[i+1]->ptr;
            patlen = sdslen(pat);

            /* The pattern always matches if it is exactly "*", so it is
             * equivalent to disabling it. */
            use_pattern = !(pat[0] == '*' && patlen == 1);

            i += 2;
        } else {
            addReply(c,shared.syntaxerr);
            goto cleanup;
        }
    }

    /* Step 2: Iterate the collection.
     *
     * Note that if the object is encoded with a ziplist, intset, or any other
     * representation that is not a hash table, we are sure that it is also
     * composed of a small number of elements. So to avoid taking state we
     * just return everything inside the object in a single call, setting the
     * cursor to zero to signal the end of the iteration. */

    /* Handle the case of a hash table. */
    ht = NULL;
    if (o == NULL) {
        ht = c->db->dict;
    } else if (o->type == OBJ_SET && o->encoding == OBJ_ENCODING_HT) {
        ht = o->ptr;
    } else if (o->type == OBJ_HASH && o->encoding == OBJ_ENCODING_HT) {
        ht = o->ptr;
        count *= 2; /* We return key / value for this type. */
    } else if (o->type == OBJ_ZSET && o->encoding == OBJ_ENCODING_SKIPLIST) {
        zset *zs = o->ptr;
        ht = zs->dict;
        count *= 2; /* We return key / value for this type. */
    }

    if (ht) {
        void *privdata[2];
        /* We set the max number of iterations to ten times the specified
         * COUNT, so if the hash table is in a pathological state (very
         * sparsely populated) we avoid to block too much time at the cost
         * of returning no or very few elements. */
        long maxiterations = count*10;

        /* We pass two pointers to the callback: the list to which it will
         * add new elements, and the object containing the dictionary so that
         * it is possible to fetch more data in a type-dependent way. */
        privdata[0] = keys;
        privdata[1] = o;
        do {
            cursor = dictScan(ht, cursor, scanCallback, NULL, privdata);
        } while (cursor &&
              maxiterations-- &&
              listLength(keys) < (unsigned long)count);
    } else if (o->type == OBJ_SET) {
        int pos = 0;
        int64_t ll;

        while(intsetGet(o->ptr,pos++,&ll))
            listAddNodeTail(keys,createStringObjectFromLongLong(ll));
        cursor = 0;
    } else if (o->type == OBJ_HASH || o->type == OBJ_ZSET) {
        unsigned char *p = ziplistIndex(o->ptr,0);
        unsigned char *vstr;
        unsigned int vlen;
        long long vll;

        while(p) {
            ziplistGet(p,&vstr,&vlen,&vll);
            listAddNodeTail(keys,
                (vstr != NULL) ? createStringObject((char*)vstr,vlen) :
                                 createStringObjectFromLongLong(vll));
            p = ziplistNext(o->ptr,p);
        }
        cursor = 0;
    } else {
        serverPanic("Not handled encoding in SCAN.");
    }

    /* Step 3: Filter elements. */
    node = listFirst(keys);
    while (node) {
        robj *kobj = listNodeValue(node);
        nextnode = listNextNode(node);
        int filter = 0;

        /* Filter element if it does not match the pattern. */
        if (!filter && use_pattern) {
            if (sdsEncodedObject(kobj)) {
                if (!stringmatchlen(pat, patlen, kobj->ptr, sdslen(kobj->ptr), 0))
                    filter = 1;
            } else {
                char buf[LONG_STR_SIZE];
                int len;

                serverAssert(kobj->encoding == OBJ_ENCODING_INT);
                len = ll2string(buf,sizeof(buf),(long)kobj->ptr);
                if (!stringmatchlen(pat, patlen, buf, len, 0)) filter = 1;
            }
        }

        /* Filter element if it is an expired key. */
        if (!filter && o == NULL && expireIfNeeded(c->db, kobj)) filter = 1;

        /* Remove the element and its associted value if needed. */
        if (filter) {
            decrRefCount(kobj);
            listDelNode(keys, node);
        }

        /* If this is a hash or a sorted set, we have a flat list of
         * key-value elements, so if this element was filtered, remove the
         * value, or skip it if it was not filtered: we only match keys. */
        if (o && (o->type == OBJ_ZSET || o->type == OBJ_HASH)) {
            node = nextnode;
            nextnode = listNextNode(node);
            if (filter) {
                kobj = listNodeValue(node);
                decrRefCount(kobj);
                listDelNode(keys, node);
            }
        }
        node = nextnode;
    }

    /* Step 4: Reply to the client. */
    addReplyArrayLen(c, 2);
    addReplyBulkLongLong(c,cursor);

    addReplyArrayLen(c, listLength(keys));
    while ((node = listFirst(keys)) != NULL) {
        robj *kobj = listNodeValue(node);
        addReplyBulk(c, kobj);
        decrRefCount(kobj);
        listDelNode(keys, node);
    }

cleanup:
    listSetFreeMethod(keys,decrRefCountVoid);
    listRelease(keys);
}

/* The SCAN command completely relies on scanGenericCommand. */
void scanCommand(client *c) {
    unsigned long cursor;
    if (parseScanCursorOrReply(c,c->argv[1],&cursor) == C_ERR) return;
    scanGenericCommand(c,NULL,cursor);
}

void dbsizeCommand(client *c) {
    addReplyLongLong(c,dictSize(c->db->dict));
}

void lastsaveCommand(client *c) {
    addReplyLongLong(c,server.lastsave);
}

void typeCommand(client *c) {
    robj *o;
    char *type;

    o = lookupKeyReadWithFlags(c->db,c->argv[1],LOOKUP_NOTOUCH);
    if (o == NULL) {
        type = "none";
    } else {
        switch(o->type) {
        case OBJ_STRING: type = "string"; break;
        case OBJ_LIST: type = "list"; break;
        case OBJ_SET: type = "set"; break;
        case OBJ_ZSET: type = "zset"; break;
        case OBJ_HASH: type = "hash"; break;
        case OBJ_STREAM: type = "stream"; break;
        case OBJ_MODULE: {
            moduleValue *mv = o->ptr;
            type = mv->type->name;
        }; break;
        default: type = "unknown"; break;
        }
    }
    addReplyStatus(c,type);
}

void shutdownCommand(client *c) {
    int flags = 0;

    if (c->argc > 2) {
        addReply(c,shared.syntaxerr);
        return;
    } else if (c->argc == 2) {
        if (!strcasecmp(c->argv[1]->ptr,"nosave")) {
            flags |= SHUTDOWN_NOSAVE;
        } else if (!strcasecmp(c->argv[1]->ptr,"save")) {
            flags |= SHUTDOWN_SAVE;
        } else {
            addReply(c,shared.syntaxerr);
            return;
        }
    }
    /* When SHUTDOWN is called while the server is loading a dataset in
     * memory we need to make sure no attempt is performed to save
     * the dataset on shutdown (otherwise it could overwrite the current DB
     * with half-read data).
     *
     * Also when in Sentinel mode clear the SAVE flag and force NOSAVE. */
    if (server.loading || server.sentinel_mode)
        flags = (flags & ~SHUTDOWN_SAVE) | SHUTDOWN_NOSAVE;
    if (prepareForShutdown(flags) == C_OK) exit(0);
    addReplyError(c,"Errors trying to SHUTDOWN. Check logs.");
}

void renameGenericCommand(client *c, int nx) {
    robj *o;
    long long expire;
    int samekey = 0;

    /* When source and dest key is the same, no operation is performed,
     * if the key exists, however we still return an error on unexisting key. */
    if (sdscmp(c->argv[1]->ptr,c->argv[2]->ptr) == 0) samekey = 1;

    if ((o = lookupKeyWriteOrReply(c,c->argv[1],shared.nokeyerr)) == NULL)
        return;

    if (samekey) {
        addReply(c,nx ? shared.czero : shared.ok);
        return;
    }

    incrRefCount(o);
    expire = getExpire(c->db,c->argv[1]);
    if (lookupKeyWrite(c->db,c->argv[2]) != NULL) {
        if (nx) {
            decrRefCount(o);
            addReply(c,shared.czero);
            return;
        }
        /* Overwrite: delete the old key before creating the new one
         * with the same name. */
        dbDelete(c->db,c->argv[2]);
    }
    dbAdd(c->db,c->argv[2],o);
    if (expire != -1) setExpire(c,c->db,c->argv[2],expire);
    dbDelete(c->db,c->argv[1]);
    signalModifiedKey(c->db,c->argv[1]);
    signalModifiedKey(c->db,c->argv[2]);
    notifyKeyspaceEvent(NOTIFY_GENERIC,"rename_from",
        c->argv[1],c->db->id);
    notifyKeyspaceEvent(NOTIFY_GENERIC,"rename_to",
        c->argv[2],c->db->id);
    server.dirty++;
    addReply(c,nx ? shared.cone : shared.ok);
}

void renameCommand(client *c) {
    renameGenericCommand(c,0);
}

void renamenxCommand(client *c) {
    renameGenericCommand(c,1);
}

void moveCommand(client *c) {
    robj *o;
    redisDb *src, *dst;
    int srcid;
    long long dbid, expire;

    if (server.cluster_enabled) {
        addReplyError(c,"MOVE is not allowed in cluster mode");
        return;
    }

    /* Obtain source and target DB pointers */
    src = c->db;
    srcid = c->db->id;

    if (getLongLongFromObject(c->argv[2],&dbid) == C_ERR ||
        dbid < INT_MIN || dbid > INT_MAX ||
        selectDb(c,dbid) == C_ERR)
    {
        addReply(c,shared.outofrangeerr);
        return;
    }
    dst = c->db;
    selectDb(c,srcid); /* Back to the source DB */

    /* If the user is moving using as target the same
     * DB as the source DB it is probably an error. */
    if (src == dst) {
        addReply(c,shared.sameobjecterr);
        return;
    }

    /* Check if the element exists and get a reference */
    o = lookupKeyWrite(c->db,c->argv[1]);
    if (!o) {
        addReply(c,shared.czero);
        return;
    }
    expire = getExpire(c->db,c->argv[1]);

    /* Return zero if the key already exists in the target DB */
    if (lookupKeyWrite(dst,c->argv[1]) != NULL) {
        addReply(c,shared.czero);
        return;
    }
    dbAdd(dst,c->argv[1],o);
    if (expire != -1) setExpire(c,dst,c->argv[1],expire);
    incrRefCount(o);

    /* OK! key moved, free the entry in the source DB */
    dbDelete(src,c->argv[1]);
    server.dirty++;
    addReply(c,shared.cone);
}

/* Helper function for dbSwapDatabases(): scans the list of keys that have
 * one or more blocked clients for B[LR]POP or other blocking commands
 * and signal the keys as ready if they are of the right type. See the comment
 * where the function is used for more info. */
void scanDatabaseForReadyLists(redisDb *db) {
    dictEntry *de;
    dictIterator *di = dictGetSafeIterator(db->blocking_keys);
    while((de = dictNext(di)) != NULL) {
        robj *key = dictGetKey(de);
        robj *value = lookupKey(db,key,LOOKUP_NOTOUCH);
        if (value && (value->type == OBJ_LIST ||
                      value->type == OBJ_STREAM ||
                      value->type == OBJ_ZSET))
            signalKeyAsReady(db, key);
    }
    dictReleaseIterator(di);
}

/* Swap two databases at runtime so that all clients will magically see
 * the new database even if already connected. Note that the client
 * structure c->db points to a given DB, so we need to be smarter and
 * swap the underlying referenced structures, otherwise we would need
 * to fix all the references to the Redis DB structure.
 *
 * Returns C_ERR if at least one of the DB ids are out of range, otherwise
 * C_OK is returned. */
int dbSwapDatabases(int id1, int id2) {
    if (id1 < 0 || id1 >= server.dbnum ||
        id2 < 0 || id2 >= server.dbnum) return C_ERR;
    if (id1 == id2) return C_OK;
    redisDb aux = server.db[id1];
    redisDb *db1 = &server.db[id1], *db2 = &server.db[id2];

    /* Swap hash tables. Note that we don't swap blocking_keys,
     * ready_keys and watched_keys, since we want clients to
     * remain in the same DB they were. */
    db1->dict = db2->dict;
    db1->expires = db2->expires;
    db1->avg_ttl = db2->avg_ttl;

    db2->dict = aux.dict;
    db2->expires = aux.expires;
    db2->avg_ttl = aux.avg_ttl;

    /* Now we need to handle clients blocked on lists: as an effect
     * of swapping the two DBs, a client that was waiting for list
     * X in a given DB, may now actually be unblocked if X happens
     * to exist in the new version of the DB, after the swap.
     *
     * However normally we only do this check for efficiency reasons
     * in dbAdd() when a list is created. So here we need to rescan
     * the list of clients blocked on lists and signal lists as ready
     * if needed. */
    scanDatabaseForReadyLists(db1);
    scanDatabaseForReadyLists(db2);
    return C_OK;
}

/* SWAPDB db1 db2 */
void swapdbCommand(client *c) {
    long id1, id2;

    /* Not allowed in cluster mode: we have just DB 0 there. */
    if (server.cluster_enabled) {
        addReplyError(c,"SWAPDB is not allowed in cluster mode");
        return;
    }

    /* Get the two DBs indexes. */
    if (getLongFromObjectOrReply(c, c->argv[1], &id1,
        "invalid first DB index") != C_OK)
        return;

    if (getLongFromObjectOrReply(c, c->argv[2], &id2,
        "invalid second DB index") != C_OK)
        return;

    /* Swap... */
    if (dbSwapDatabases(id1,id2) == C_ERR) {
        addReplyError(c,"DB index is out of range");
        return;
    } else {
        server.dirty++;
        addReply(c,shared.ok);
    }
}

/*-----------------------------------------------------------------------------
 * Expires API
 *----------------------------------------------------------------------------*/

int removeExpire(redisDb *db, robj *key) {
    /* An expire may only be removed if there is a corresponding entry in the
     * main dict. Otherwise, the key will never be freed. */
    serverAssertWithInfo(NULL,key,dictFind(db->dict,key->ptr) != NULL);
    return dictDelete(db->expires,key->ptr) == DICT_OK;
}

/* Set an expire to the specified key. If the expire is set in the context
 * of an user calling a command 'c' is the client, otherwise 'c' is set
 * to NULL. The 'when' parameter is the absolute unix time in milliseconds
 * after which the key will no longer be considered valid. */
void setExpire(client *c, redisDb *db, robj *key, long long when) {
    dictEntry *kde, *de;

    /* Reuse the sds from the main dict in the expire dict */
    kde = dictFind(db->dict,key->ptr);
    serverAssertWithInfo(NULL,key,kde != NULL);
    de = dictAddOrFind(db->expires,dictGetKey(kde));
    dictSetSignedIntegerVal(de,when);

    int writable_slave = server.masterhost && server.repl_slave_ro == 0;
    if (c && writable_slave && !(c->flags & CLIENT_MASTER))
        rememberSlaveKeyWithExpire(db,key);
}

/* Return the expire time of the specified key, or -1 if no expire
 * is associated with this key (i.e. the key is non volatile) */
long long getExpire(redisDb *db, robj *key) {
    dictEntry *de;

    /* No expire? return ASAP */
    if (dictSize(db->expires) == 0 ||
       (de = dictFind(db->expires,key->ptr)) == NULL) return -1;

    /* The entry was found in the expire dict, this means it should also
     * be present in the main dict (safety check). */
    serverAssertWithInfo(NULL,key,dictFind(db->dict,key->ptr) != NULL);
    return dictGetSignedIntegerVal(de);
}

/* Propagate expires into slaves and the AOF file.
 * When a key expires in the master, a DEL operation for this key is sent
 * to all the slaves and the AOF file if enabled.
 *
 * This way the key expiry is centralized in one place, and since both
 * AOF and the master->slave link guarantee operation ordering, everything
 * will be consistent even if we allow write operations against expiring
 * keys. */
void propagateExpire(redisDb *db, robj *key, int lazy) {
    robj *argv[2];

    argv[0] = lazy ? shared.unlink : shared.del;
    argv[1] = key;
    incrRefCount(argv[0]);
    incrRefCount(argv[1]);

    if (server.aof_state != AOF_OFF)
        feedAppendOnlyFile(server.delCommand,db->id,argv,2);
    replicationFeedSlaves(server.slaves,db->id,argv,2);

    decrRefCount(argv[0]);
    decrRefCount(argv[1]);
}

/* Check if the key is expired. */
int keyIsExpired(redisDb *db, robj *key) {
    mstime_t when = getExpire(db,key);

    if (when < 0) return 0; /* No expire for this key */

    /* Don't expire anything while loading. It will be done later. */
    if (server.loading) return 0;

    /* If we are in the context of a Lua script, we pretend that time is
     * blocked to when the Lua script started. This way a key can expire
     * only the first time it is accessed and not in the middle of the
     * script execution, making propagation to slaves / AOF consistent.
     * See issue #1525 on Github for more information. */
    mstime_t now = server.lua_caller ? server.lua_time_start : mstime();

    return now > when;
}

/* This function is called when we are going to perform some operation
 * in a given key, but such key may be already logically expired even if
 * it still exists in the database. The main way this function is called
 * is via lookupKey*() family of functions.
 *
 * The behavior of the function depends on the replication role of the
 * instance, because slave instances do not expire keys, they wait
 * for DELs from the master for consistency matters. However even
 * slaves will try to have a coherent return value for the function,
 * so that read commands executed in the slave side will be able to
 * behave like if the key is expired even if still present (because the
 * master has yet to propagate the DEL).
 *
 * In masters as a side effect of finding a key which is expired, such
 * key will be evicted from the database. Also this may trigger the
 * propagation of a DEL/UNLINK command in AOF / replication stream.
 *
 * The return value of the function is 0 if the key is still valid,
 * otherwise the function returns 1 if the key is expired. */
int expireIfNeeded(redisDb *db, robj *key) {
    if (!keyIsExpired(db,key)) return 0;

    /* If we are running in the context of a slave, instead of
     * evicting the expired key from the database, we return ASAP:
     * the slave key expiration is controlled by the master that will
     * send us synthesized DEL operations for expired keys.
     *
     * Still we try to return the right information to the caller,
     * that is, 0 if we think the key should be still valid, 1 if
     * we think the key is expired at this time. */
    if (server.masterhost != NULL) return 1;

    /* Delete the key */
    server.stat_expiredkeys++;
    propagateExpire(db,key,server.lazyfree_lazy_expire);
    notifyKeyspaceEvent(NOTIFY_EXPIRED,
        "expired",key,db->id);
    return server.lazyfree_lazy_expire ? dbAsyncDelete(db,key) :
                                         dbSyncDelete(db,key);
}

/* -----------------------------------------------------------------------------
 * API to get key arguments from commands
 * ---------------------------------------------------------------------------*/

/* The base case is to use the keys position as given in the command table
 * (firstkey, lastkey, step). */
int *getKeysUsingCommandTable(struct redisCommand *cmd,robj **argv, int argc, int *numkeys) {
    int j, i = 0, last, *keys;
    UNUSED(argv);

    if (cmd->firstkey == 0) {
        *numkeys = 0;
        return NULL;
    }

    last = cmd->lastkey;
    if (last < 0) last = argc+last;
    keys = zmalloc(sizeof(int)*((last - cmd->firstkey)+1));
    for (j = cmd->firstkey; j <= last; j += cmd->keystep) {
        if (j >= argc) {
            /* Modules commands, and standard commands with a not fixed number
             * of arguments (negative arity parameter) do not have dispatch
             * time arity checks, so we need to handle the case where the user
             * passed an invalid number of arguments here. In this case we
             * return no keys and expect the command implementation to report
             * an arity or syntax error. */
            if (cmd->flags & CMD_MODULE || cmd->arity < 0) {
                zfree(keys);
                *numkeys = 0;
                return NULL;
            } else {
                serverPanic("Redis built-in command declared keys positions not matching the arity requirements.");
            }
        }
        keys[i++] = j;
    }
    *numkeys = i;
    return keys;
}

/* Return all the arguments that are keys in the command passed via argc / argv.
 *
 * The command returns the positions of all the key arguments inside the array,
 * so the actual return value is an heap allocated array of integers. The
 * length of the array is returned by reference into *numkeys.
 *
 * 'cmd' must be point to the corresponding entry into the redisCommand
 * table, according to the command name in argv[0].
 *
 * This function uses the command table if a command-specific helper function
 * is not required, otherwise it calls the command-specific function. */
int *getKeysFromCommand(struct redisCommand *cmd, robj **argv, int argc, int *numkeys) {
    if (cmd->flags & CMD_MODULE_GETKEYS) {
        return moduleGetCommandKeysViaAPI(cmd,argv,argc,numkeys);
    } else if (!(cmd->flags & CMD_MODULE) && cmd->getkeys_proc) {
        return cmd->getkeys_proc(cmd,argv,argc,numkeys);
    } else {
        return getKeysUsingCommandTable(cmd,argv,argc,numkeys);
    }
}

/* Free the result of getKeysFromCommand. */
void getKeysFreeResult(int *result) {
    zfree(result);
}

/* Helper function to extract keys from following commands:
 * ZUNIONSTORE <destkey> <num-keys> <key> <key> ... <key> <options>
 * ZINTERSTORE <destkey> <num-keys> <key> <key> ... <key> <options> */
int *zunionInterGetKeys(struct redisCommand *cmd, robj **argv, int argc, int *numkeys) {
    int i, num, *keys;
    UNUSED(cmd);

    num = atoi(argv[2]->ptr);
    /* Sanity check. Don't return any key if the command is going to
     * reply with syntax error. */
    if (num < 1 || num > (argc-3)) {
        *numkeys = 0;
        return NULL;
    }

    /* Keys in z{union,inter}store come from two places:
     * argv[1] = storage key,
     * argv[3...n] = keys to intersect */
    keys = zmalloc(sizeof(int)*(num+1));

    /* Add all key positions for argv[3...n] to keys[] */
    for (i = 0; i < num; i++) keys[i] = 3+i;

    /* Finally add the argv[1] key position (the storage key target). */
    keys[num] = 1;
    *numkeys = num+1;  /* Total keys = {union,inter} keys + storage key */
    return keys;
}

/* Helper function to extract keys from the following commands:
 * EVAL <script> <num-keys> <key> <key> ... <key> [more stuff]
 * EVALSHA <script> <num-keys> <key> <key> ... <key> [more stuff] */
int *evalGetKeys(struct redisCommand *cmd, robj **argv, int argc, int *numkeys) {
    int i, num, *keys;
    UNUSED(cmd);

    num = atoi(argv[2]->ptr);
    /* Sanity check. Don't return any key if the command is going to
     * reply with syntax error. */
    if (num <= 0 || num > (argc-3)) {
        *numkeys = 0;
        return NULL;
    }

    keys = zmalloc(sizeof(int)*num);
    *numkeys = num;

    /* Add all key positions for argv[3...n] to keys[] */
    for (i = 0; i < num; i++) keys[i] = 3+i;

    return keys;
}

/* Helper function to extract keys from the SORT command.
 *
 * SORT <sort-key> ... STORE <store-key> ...
 *
 * The first argument of SORT is always a key, however a list of options
 * follow in SQL-alike style. Here we parse just the minimum in order to
 * correctly identify keys in the "STORE" option. */
int *sortGetKeys(struct redisCommand *cmd, robj **argv, int argc, int *numkeys) {
    int i, j, num, *keys, found_store = 0;
    UNUSED(cmd);

    num = 0;
    keys = zmalloc(sizeof(int)*2); /* Alloc 2 places for the worst case. */

    keys[num++] = 1; /* <sort-key> is always present. */

    /* Search for STORE option. By default we consider options to don't
     * have arguments, so if we find an unknown option name we scan the
     * next. However there are options with 1 or 2 arguments, so we
     * provide a list here in order to skip the right number of args. */
    struct {
        char *name;
        int skip;
    } skiplist[] = {
        {"limit", 2},
        {"get", 1},
        {"by", 1},
        {NULL, 0} /* End of elements. */
    };

    for (i = 2; i < argc; i++) {
        for (j = 0; skiplist[j].name != NULL; j++) {
            if (!strcasecmp(argv[i]->ptr,skiplist[j].name)) {
                i += skiplist[j].skip;
                break;
            } else if (!strcasecmp(argv[i]->ptr,"store") && i+1 < argc) {
                /* Note: we don't increment "num" here and continue the loop
                 * to be sure to process the *last* "STORE" option if multiple
                 * ones are provided. This is same behavior as SORT. */
                found_store = 1;
                keys[num] = i+1; /* <store-key> */
                break;
            }
        }
    }
    *numkeys = num + found_store;
    return keys;
}

int *migrateGetKeys(struct redisCommand *cmd, robj **argv, int argc, int *numkeys) {
    int i, num, first, *keys;
    UNUSED(cmd);

    /* Assume the obvious form. */
    first = 3;
    num = 1;

    /* But check for the extended one with the KEYS option. */
    if (argc > 6) {
        for (i = 6; i < argc; i++) {
            if (!strcasecmp(argv[i]->ptr,"keys") &&
                sdslen(argv[3]->ptr) == 0)
            {
                first = i+1;
                num = argc-first;
                break;
            }
        }
    }

    keys = zmalloc(sizeof(int)*num);
    for (i = 0; i < num; i++) keys[i] = first+i;
    *numkeys = num;
    return keys;
}

/* Helper function to extract keys from following commands:
 * GEORADIUS key x y radius unit [WITHDIST] [WITHHASH] [WITHCOORD] [ASC|DESC]
 *                             [COUNT count] [STORE key] [STOREDIST key]
 * GEORADIUSBYMEMBER key member radius unit ... options ... */
int *georadiusGetKeys(struct redisCommand *cmd, robj **argv, int argc, int *numkeys) {
    int i, num, *keys;
    UNUSED(cmd);

    /* Check for the presence of the stored key in the command */
    int stored_key = -1;
    for (i = 5; i < argc; i++) {
        char *arg = argv[i]->ptr;
        /* For the case when user specifies both "store" and "storedist" options, the
         * second key specified would override the first key. This behavior is kept
         * the same as in georadiusCommand method.
         */
        if ((!strcasecmp(arg, "store") || !strcasecmp(arg, "storedist")) && ((i+1) < argc)) {
            stored_key = i+1;
            i++;
        }
    }
    num = 1 + (stored_key == -1 ? 0 : 1);

    /* Keys in the command come from two places:
     * argv[1] = key,
     * argv[5...n] = stored key if present
     */
    keys = zmalloc(sizeof(int) * num);

    /* Add all key positions to keys[] */
    keys[0] = 1;
    if(num > 1) {
         keys[1] = stored_key;
    }
    *numkeys = num;
    return keys;
}

/* XREAD [BLOCK <milliseconds>] [COUNT <count>] [GROUP <groupname> <ttl>]
 *       STREAMS key_1 key_2 ... key_N ID_1 ID_2 ... ID_N */
int *xreadGetKeys(struct redisCommand *cmd, robj **argv, int argc, int *numkeys) {
    int i, num = 0, *keys;
    UNUSED(cmd);

    /* We need to parse the options of the command in order to seek the first
     * "STREAMS" string which is actually the option. This is needed because
     * "STREAMS" could also be the name of the consumer group and even the
     * name of the stream key. */
    int streams_pos = -1;
    for (i = 1; i < argc; i++) {
        char *arg = argv[i]->ptr;
        if (!strcasecmp(arg, "block")) {
            i++; /* Skip option argument. */
        } else if (!strcasecmp(arg, "count")) {
            i++; /* Skip option argument. */
        } else if (!strcasecmp(arg, "group")) {
            i += 2; /* Skip option argument. */
        } else if (!strcasecmp(arg, "noack")) {
            /* Nothing to do. */
        } else if (!strcasecmp(arg, "streams")) {
            streams_pos = i;
            break;
        } else {
            break; /* Syntax error. */
        }
    }
    if (streams_pos != -1) num = argc - streams_pos - 1;

    /* Syntax error. */
    if (streams_pos == -1 || num == 0 || num % 2 != 0) {
        *numkeys = 0;
        return NULL;
    }
    num /= 2; /* We have half the keys as there are arguments because
                 there are also the IDs, one per key. */

    keys = zmalloc(sizeof(int) * num);
    for (i = streams_pos+1; i < argc-num; i++) keys[i-streams_pos-1] = i;
    *numkeys = num;
    return keys;
}

/* Slot to Key API. This is used by Redis Cluster in order to obtain in
 * a fast way a key that belongs to a specified hash slot. This is useful
 * while rehashing the cluster and in other conditions when we need to
 * understand if we have keys for a given hash slot. */
void slotToKeyUpdateKey(robj *key, int add) {
    unsigned int hashslot = keyHashSlot(key->ptr,sdslen(key->ptr));
    unsigned char buf[64];
    unsigned char *indexed = buf;
    size_t keylen = sdslen(key->ptr);

    server.cluster->slots_keys_count[hashslot] += add ? 1 : -1;
    if (keylen+2 > 64) indexed = zmalloc(keylen+2);
    indexed[0] = (hashslot >> 8) & 0xff;
    indexed[1] = hashslot & 0xff;
    memcpy(indexed+2,key->ptr,keylen);
    if (add) {
        raxInsert(server.cluster->slots_to_keys,indexed,keylen+2,NULL,NULL);
    } else {
        raxRemove(server.cluster->slots_to_keys,indexed,keylen+2,NULL);
    }
    if (indexed != buf) zfree(indexed);
}

void slotToKeyAdd(robj *key) {
    slotToKeyUpdateKey(key,1);
}

void slotToKeyDel(robj *key) {
    slotToKeyUpdateKey(key,0);
}

void slotToKeyFlush(void) {
    raxFree(server.cluster->slots_to_keys);
    server.cluster->slots_to_keys = raxNew();
    memset(server.cluster->slots_keys_count,0,
           sizeof(server.cluster->slots_keys_count));
}

/* Pupulate the specified array of objects with keys in the specified slot.
 * New objects are returned to represent keys, it's up to the caller to
 * decrement the reference count to release the keys names. */
unsigned int getKeysInSlot(unsigned int hashslot, robj **keys, unsigned int count) {
    raxIterator iter;
    int j = 0;
    unsigned char indexed[2];

    indexed[0] = (hashslot >> 8) & 0xff;
    indexed[1] = hashslot & 0xff;
    raxStart(&iter,server.cluster->slots_to_keys);
    raxSeek(&iter,">=",indexed,2);
    while(count-- && raxNext(&iter)) {
        if (iter.key[0] != indexed[0] || iter.key[1] != indexed[1]) break;
        keys[j++] = createStringObject((char*)iter.key+2,iter.key_len-2);
    }
    raxStop(&iter);
    return j;
}

/* Remove all the keys in the specified hash slot.
 * The number of removed items is returned. */
unsigned int delKeysInSlot(unsigned int hashslot) {
    raxIterator iter;
    int j = 0;
    unsigned char indexed[2];

    indexed[0] = (hashslot >> 8) & 0xff;
    indexed[1] = hashslot & 0xff;
    raxStart(&iter,server.cluster->slots_to_keys);
    while(server.cluster->slots_keys_count[hashslot]) {
        raxSeek(&iter,">=",indexed,2);
        raxNext(&iter);

        robj *key = createStringObject((char*)iter.key+2,iter.key_len-2);
        dbDelete(&server.db[0],key);
        decrRefCount(key);
        j++;
    }
    raxStop(&iter);
    return j;
}

unsigned int countKeysInSlot(unsigned int hashslot) {
    return server.cluster->slots_keys_count[hashslot];
}<|MERGE_RESOLUTION|>--- conflicted
+++ resolved
@@ -451,11 +451,8 @@
     if (server.rdb_child_pid != -1) {
         kill(server.rdb_child_pid,SIGUSR1);
         rdbRemoveTempFile(server.rdb_child_pid);
-<<<<<<< HEAD
         closeChildInfoPipe();
-=======
         updateDictResizePolicy();
->>>>>>> cfdc800a
     }
     if (server.saveparamslen > 0) {
         /* Normally rdbSave() will reset dirty, but we don't want this here
